# ====================================================================
# ADD THIS LINE AT THE VERY TOP OF YOUR SCRIPT:
print("--- SCRIPT VERSION 1.1: DATE AND COLUMN FIXES DEPLOYED ---") 
# ====================================================================

from datetime import datetime, timedelta
import os
import csv
import time
import smtplib
import sys # Added for explicit exit on model load failure
from datetime import datetime, timedelta
from pathlib import Path
from email.mime.text import MIMEText
from email.mime.multipart import MIMEMultipart
from email.mime.application import MIMEApplication

import pandas as pd
from lxml import etree
import numpy as np
from sentence_transformers import SentenceTransformer
from sklearn.metrics.pairwise import cosine_similarity

from epo_ops import Client, models, middlewares
import epo_ops.exceptions as ops_exc

# ---------------------------------------------------------------
# Configuration
# ---------------------------------------------------------------

DATA_DIR = Path("data")
DATA_DIR.mkdir(exist_ok=True)
CUMULATIVE_CSV = DATA_DIR / "patents_cumulative.csv"

# EPO API credentials
key = os.environ.get("EPO_OPS_KEY")
secret = os.environ.get("EPO_OPS_SECRET")

if not key or not secret:
    print("WARNING: Missing EPO OPS API credentials. Cannot run search.")
    key = "DUMMY_KEY" # Placeholder to allow script to compile
    secret = "DUMMY_SECRET"

# Research focus for relevance scoring
RESEARCH_FOCUS = """
Exosome-based drug delivery systems for central nervous system diseases,
including therapeutic applications for neurodegenerative conditions,
brain cancer, stroke, and genetic brain disorders.
Focus on blood-brain barrier penetration and targeted CNS delivery.
"""

# Minimum relevance score (0-1 scale)
MIN_RELEVANCE_SCORE = 0.50  # Adjust this threshold as needed

middlewares_list = [
    middlewares.Dogpile(),
    middlewares.Throttler()
]

# Client initialization
try:
    client = Client(
        key=key,
        secret=secret,
        middlewares=middlewares_list
    )
except Exception:
    client = None # Set to None if client creation fails

# Initialize semantic search model (Used for Relevance Scoring)
try:
    print("Loading semantic search model...")
    # Using a small, fast, and cached model
    semantic_model = SentenceTransformer('all-MiniLM-L6-v2')
    research_focus_embedding = semantic_model.encode(RESEARCH_FOCUS)
    print("✓ Semantic model ready for local relevance scoring.")
except Exception as e:
    print(f"FATAL ERROR: Could not load SentenceTransformer model. Please ensure 'sentence-transformers' is in requirements.txt. Error: {e}")
    sys.exit(1)


# ---------------------------------------------------------------
# Helper Functions (Local AI/Summary is the key change here)
# ---------------------------------------------------------------

# The function below replaces the Claude API call
def generate_ai_summary(title, abstract, claims=""):
    """
    Generate concise AI summary using a simple local heuristic 
    (first 3 sentences of the abstract).
    
    This function replaces the paid Anthropic API call.
    """
    
    if not abstract:
        return "Insufficient data for summary"
        
    # Heuristic: Take the first 3 sentences of the abstract as a summary
    sentences = abstract.split('.')
    summary_sentences = sentences[:3] 
    ai_summary = '.'.join(summary_sentences).strip()

    # Ensure the summary ends with a period if it's not empty
    if ai_summary and not ai_summary.endswith('.'):
        ai_summary += '.'

    # Fallback to the title if the abstract is too short
    if len(ai_summary) < 20 and title:
        return f"Summary: {title.strip()}"
        
    return ai_summary


def scan_patents_cql(cql_query, batch_size=25, max_records=None):
    """Iterate over OPS search results."""
    if not client: return
    start = 1
    total = None

    while True:
        end = start + batch_size - 1
        if max_records:
            end = min(end, max_records)
        if start > end:
            break

        try:
            resp = client.published_data_search(
                cql=cql_query,
                range_begin=start,
                range_end=end
            )
        except ops_exc.HTTPError as e:
            print(f"HTTP Error: {e.response.status_code}")
            print(f"Response text: {e.response.text[:500]}")
            break
        except Exception as e:
            print(f"An unexpected error occurred during search: {e}")
            break

        root = etree.fromstring(resp.content)
        ns = {"ops": "http://ops.epo.org"}

        if total is None:
            total_str = root.xpath("string(//ops:biblio-search/@total-result-count)", namespaces=ns)
            if not total_str or total_str == "0":
                print("No results found.")
                break
            total = int(total_str)
            print(f"Total results: {total}")

        print(f"Fetching records {start}–{end}...")
        yield root

        if end >= total:
            break
        if max_records and end >= max_records:
            break

        start = end + 1
        time.sleep(0.3)


def get_biblio_data(country, number, kind):
    """Fetch full bibliographic data."""
    if not client: return {} 
    try:
        resp = client.published_data(
            reference_type="publication",
            input=models.Docdb(number, country, kind),
            endpoint="biblio"
        )
        
        root = etree.fromstring(resp.content)
        ns = {"ex": "http://www.epo.org/exchange"}
        
        # Extract title
        title = root.xpath("string(//ex:invention-title[@lang='en'])", namespaces=ns)
        if not title:
            title = root.xpath("string(//ex:invention-title)", namespaces=ns)
        
        # Extract applicants
        applicants = root.xpath("//ex:applicants/ex:applicant/ex:applicant-name/ex:name/text()", namespaces=ns)
        applicants_str = ", ".join(applicants) if applicants else ""
        
        # Extract inventors
        inventors = root.xpath("//ex:inventors/ex:inventor/ex:inventor-name/ex:name/text()", namespaces=ns)
        inventors_str = ", ".join(inventors) if inventors else ""
        
        # Extract abstract
        abstract = root.xpath("string(//ex:abstract[@lang='en']/ex:p)", namespaces=ns)
        if not abstract:
            abstract = root.xpath("string(//ex:abstract/ex:p)", namespaces=ns)
        
        # Extract publication date
        pub_date = root.xpath("string(//ex:publication-reference/ex:document-id[@document-id-type='docdb']/ex:date)", namespaces=ns)
        
        # Extract priority date
        priority_date = root.xpath("string(//ex:priority-claims/ex:priority-claim[1]/ex:document-id/ex:date)", namespaces=ns)
        
        return {
            "title": title,
            "applicants": applicants_str,
            "inventors": inventors_str,
            "abstract": abstract,
            "publication_date": pub_date,
            "priority_date": priority_date
        }
    except ops_exc.HTTPError as e:
        if e.response.status_code == 404:
            print(f"  Biblio not available for {country}{number}")
        return {}
    except Exception as e:
        print(f"  Error fetching biblio for {country}{number}{kind}: {e}")
        return {}


def calculate_relevance_score(title, abstract):
    """Calculate semantic similarity to research focus (using local model)."""
    if not title and not abstract:
        return 0.0
    
    # Combine title and abstract
    patent_text = f"{title} {abstract}"
    
    # Generate embedding
    patent_embedding = semantic_model.encode(patent_text)
    
    # Calculate cosine similarity
    similarity = cosine_similarity(
        research_focus_embedding.reshape(1, -1),
        patent_embedding.reshape(1, -1)
    )[0][0]
    
    return float(similarity)


def parse_patent_refs(root):
    """Extract DOCDB numbers from search result XML."""
    ns = {
        "ops": "http://ops.epo.org",
        "ex": "http://www.epo.org/exchange"
    }
    results = []

    for pub_ref in root.xpath("//ops:publication-reference/ex:document-id[@document-id-type='docdb']", namespaces=ns):
        country = pub_ref.xpath("string(ex:country)", namespaces=ns)
        number = pub_ref.xpath("string(ex:doc-number)", namespaces=ns)
        kind = pub_ref.xpath("string(ex:kind)", namespaces=ns)

        if country and number and kind:
            results.append((country, number, kind))

    return results


# ---------------------------------------------------------------
# Search Logic
# ---------------------------------------------------------------

# 🚨 FIX 1: Date range increased to 365 days to prevent future date error 🚨
def get_date_range_one_year():
    """Return (start_date, end_date) covering the last 1 year in YYYYMMDD format."""
    end_date = datetime.utcnow().date()
    start_date = end_date - timedelta(days=365)
    
    # The search query remains the same, but the output will show the broader range.
    start_str = start_date.strftime("%Y%m%d")
    end_str = end_date.strftime("%Y%m%d")
    
    # Print the wider range for clarity in the logs
    print(f"WARNING: Runner clock is likely drifting. Searching a safe 12-month window: {start_str} to {end_str}")
    
    return start_str, end_str

def load_existing_patents():
    """Load existing patents from cumulative CSV and return a set of IDs."""
    if CUMULATIVE_CSV.exists():
        df = pd.read_csv(CUMULATIVE_CSV)
        # Ensure 'publication_number' column exists before creating the ID
        if 'publication_number' in df.columns and 'kind' in df.columns:
            existing = set(
                df.apply(lambda row: f"{row['country']}{row['publication_number']}{row['kind']}", axis=1)
            )
            print(f"Loaded {len(existing)} existing patents from database")
            return existing
        else:
            print("Existing CSV file found but is missing required columns. Starting fresh.")
            return set()
    else:
        print("No existing database found - will create new one")
        return set()


def search_patents():
    # 🚨 FIX 1b: Use the new 1-year date range function 🚨
    start_date, end_date = get_date_range_one_year()
    
    existing_ids = load_existing_patents()

    # Search terms
    search_terms = '(ta=exosomes or ta="extracellular vesicles") and ta=CNS'
    
    cql = f'{search_terms} and pd within "{start_date} {end_date}"'
    print(f"Running CQL: {cql}")

    records = []
    count = 0
    new_count = 0
    skipped_count = 0
    filtered_count = 0
    current_run_date = datetime.now().strftime('%Y-%m-%d')

    # Reduced max_records for faster testing/API limit safety if needed
    for root in scan_patents_cql(cql, batch_size=25, max_records=500):
        refs = parse_patent_refs(root)
        print(f"  Found {len(refs)} patents in this batch")
        
        for country, number, kind in refs:
            patent_id = f"{country}{number}{kind}"
            
            # Check if patent is already in the database
            if patent_id in existing_ids:
                skipped_count += 1
                count += 1
                print(f"  {count}. [SKIP] {patent_id} (already in database)")
                continue
            
            count += 1
            print(f"  {count}. [NEW] {patent_id}...", end=" ")

            # Fetch bibliographic data
            biblio = get_biblio_data(country, number, kind)
            
            if not biblio:
                print("✗ Failed to fetch")
                # Add to existing_ids to skip next time, but don't count as 'new'
                existing_ids.add(patent_id)
                continue
            
            # Calculate relevance score
            relevance = calculate_relevance_score(
                biblio.get("title", ""),
                biblio.get("abstract", "")
            )
            
            print(f"[Relevance: {relevance:.2f}]", end=" ")
            
            # Filter by relevance threshold
            if relevance < MIN_RELEVANCE_SCORE:
                filtered_count += 1
                print(f"✗ Filtered (below {MIN_RELEVANCE_SCORE})")
                # Add to existing_ids to skip next time
                existing_ids.add(patent_id)
                continue
            
            # Generate AI summary (using the local function)
            print("Summarizing...", end=" ")
            ai_summary = generate_ai_summary(
                biblio.get("title", ""),
                biblio.get("abstract", ""),
                ""  # Claims not fetched in this version for speed
            )
            
            new_count += 1
            
            records.append({
                "country": country,
                "publication_number": number,
                "kind": kind,
                "title": biblio.get("title", ""),
                "applicants": biblio.get("applicants", ""),
                "inventors": biblio.get("inventors", ""),
                "abstract": biblio.get("abstract", "")[:500] if biblio.get("abstract") else "",
                "publication_date": biblio.get("publication_date", ""),
                "priority_date": biblio.get("priority_date", ""),
                "relevance_score": round(relevance, 3),
                "ai_summary": ai_summary,
                "date_added": current_run_date,
                "is_new": "YES"
            })
            
            print(f"✓ {biblio.get('title', 'N/A')[:40]}")
            time.sleep(0.3)
    
    print(f"\n{'='*80}")
    print(f"Summary:")
    print(f"  Total found: {count}")
    print(f"  Already in DB: {skipped_count}")
    print(f"  Below relevance threshold ({MIN_RELEVANCE_SCORE}): {filtered_count}")
    print(f"  Added to database: {new_count}")
    print(f"{'='*80}\n")
    
    return pd.DataFrame(records)


# ---------------------------------------------------------------
# Processing Existing Data (Final, Robust Function)
# ---------------------------------------------------------------

from datetime import datetime, timedelta
from sklearn.metrics.pairwise import cosine_similarity
from sentence_transformers import SentenceTransformer
import numpy as np
import pandas as pd

# Define RESEARCH_FOCUS (assuming this is defined globally in your script)
# RESEARCH_FOCUS = "..." 

# Initialize semantic model and focus embedding (assuming this is done globally)
# semantic_model = SentenceTransformer('all-MiniLM-L6-v2')
# research_focus_embedding = semantic_model.encode(RESEARCH_FOCUS)


<<<<<<< HEAD
    
def calculate_relevance_score(title, abstract, semantic_model, research_focus_embedding):
    """Calculates cosine similarity between the patent and the research focus."""
    patent_text = title + " " + abstract
    if not patent_text.strip():
        return 0.0
    
=======
def calculate_relevance_score(title, abstract, semantic_model, research_focus_embedding):
    """Calculates cosine similarity between the patent and the research focus."""
    patent_text = title + " " + abstract
    if not patent_text.strip():
        return 0.0
    
>>>>>>> 4ae8515a
    try:
        # 1. Generate the embedding (this outputs a NumPy array by default)
        patent_embedding = semantic_model.encode(patent_text)
        
        # 2. Calculate cosine similarity using the NumPy arrays
        similarity = cosine_similarity(
            research_focus_embedding.reshape(1, -1),
            patent_embedding.reshape(1, -1)
        )[0][0]
        return float(similarity)
    except Exception as e:
        print(f"Error calculating score: {e}")
        return 0.0

def process_existing_records(df_old, semantic_model, research_focus_embedding):
    """
    Ensures all existing records have relevance scores and AI summaries.
    This is critical for the first run where these columns are missing.
    """
    
    # --- 1. GUARANTEE COLUMNS EXIST ---
    
    # Explicitly check and add missing columns, using .copy() to prevent SettingWithCopyWarning
    df = df_old.copy()
    
    if 'relevance_score' not in df.columns:
        df['relevance_score'] = 0.0
    if 'ai_summary' not in df.columns:
        df['ai_summary'] = ''

    # Ensure the relevance score is numeric to avoid comparison errors
    df['relevance_score'] = pd.to_numeric(df['relevance_score'], errors='coerce').fillna(0.0)

    # --- 2. IDENTIFY RECORDS TO UPDATE ---
    
    # Identify records that have a score of 0.0 OR are missing a summary
    missing_score = (df['relevance_score'] <= 0.001)
    
    # Identify records with missing or placeholder summaries
    summary_col = df['ai_summary'].fillna('').str.lower()
    missing_summary = (summary_col == '') | \
                      summary_col.str.contains('not available') | \
                      summary_col.str.contains('summary generation failed')

    # The mask selects any record that has a missing score OR a missing summary
    missing_mask = missing_score | missing_summary

    df_to_update = df[missing_mask].copy()

    if df_to_update.empty:
        print("No existing records require scoring or summarization.")
        return df_old # Return the original if nothing needs updating

    # --- 3. PROCESS MISSING RECORDS ---
    
    print(f"\n⚡ Processing {len(df_to_update)} existing records for scoring/summaries...")
    
    # Calculate scores and summaries
    for index, row in df_to_update.iterrows():
        try:
            # 1. Relevance Score - Ensure title/abstract are strings
            title = str(row['title']) if pd.notna(row['title']) else ""
            abstract = str(row['abstract']) if pd.notna(row['abstract']) else ""
            score = calculate_relevance_score(title, abstract, semantic_model, research_focus_embedding)
            
            # 2. AI Summary (Heuristic)
            abstract_text = row['abstract'].split('.')
            summary = '.'.join(abstract_text[:3]).strip()
            summary = summary if len(summary) > 10 else row['abstract'] # Fallback if first sentences are too short

            # Update the main DataFrame (df)
            df.loc[index, 'relevance_score'] = score
            df.loc[index, 'ai_summary'] = summary
            
            print(f"  [UPDATED] {row['country']}{row['publication_number']} - Score: {score:.4f}")
            
        except Exception as e:
            print(f"  [ERROR] Could not process {row['country']}{row['publication_number']}: {e}")
            df.loc[index, 'ai_summary'] = "Summary generation failed."
    
    # --- 4. SORT AND RETURN ---
    # Sort by relevance score, descending
    df.sort_values(by='relevance_score', ascending=False, inplace=True)
    
    print("✅ Finished processing existing records.")
    return df

# ---------------------------------------------------------------
# CSV Merge
# ---------------------------------------------------------------

def update_cumulative_csv(df_new):
    """Merge new results with existing cumulative CSV and process old data."""
    
    FINAL_COLUMNS = [
        "country", 
        "publication_number", 
        "kind", 
        "title", 
        "applicants", 
        "inventors", 
        "abstract",
        "publication_date", 
        "priority_date", 
        "relevance_score", # Must be present
        "ai_summary",      # Must be present
        "date_added", 
        "is_new"
    ]

    if CUMULATIVE_CSV.exists():
        df_old = pd.read_csv(CUMULATIVE_CSV)
        
        # 1. PROCESS EXISTING DATA: Fill in missing scores/summaries on df_old
        df_old = process_existing_records(df_old, semantic_model, research_focus_embedding)
        
        # Prepare old data for merge
        df_old['is_new'] = 'NO'
        
        # Ensure columns exist in old data (Redundant due to ensure_ai_columns_exist, but safe)
        if 'date_added' not in df_old.columns:
            df_old['date_added'] = 'Unknown'
        if 'relevance_score' not in df_old.columns:
            df_old['relevance_score'] = 0.0
        if 'ai_summary' not in df_old.columns:
            df_old['ai_summary'] = 'Not available'
        
        df_all = pd.concat([df_old, df_new], ignore_index=True).drop_duplicates(
            subset=["country", "publication_number", "kind"],
            keep="first"
        )
        
        new_count = len(df_new)
        print(f"Added {new_count} new patents (marked as 'is_new=YES')")
    else:
        df_all = df_new
        print(f"Created new database with {len(df_all)} patents (all marked as 'is_new=YES')")

    # 2. Enforce the explicit column order for the final file
    df_all = df_all.reindex(columns=FINAL_COLUMNS, fill_value='')

    # Sort by relevance score (highest first) then by date
    df_all = df_all.sort_values(['relevance_score', 'date_added'], ascending=[False, False])
    
    df_all.to_csv(CUMULATIVE_CSV, index=False)
    print(f"Saved cumulative CSV with {len(df_all)} total records.")
    return df_all


# ---------------------------------------------------------------
# Column Initialization Logic (FIX 2a)
# ---------------------------------------------------------------
def ensure_ai_columns_exist():
    """Reads existing data and adds/updates AI columns if they are missing."""
    if not CUMULATIVE_CSV.exists():
        return
    
    df = pd.read_csv(CUMULATIVE_CSV)
    
    # Check for the presence of the new AI columns
    if 'relevance_score' not in df.columns or 'ai_summary' not in df.columns:
        print("⚡ Processing existing records: Adding missing AI columns with default values.")
        
        if 'relevance_score' not in df.columns:
            df['relevance_score'] = 0.0
        if 'ai_summary' not in df.columns:
            df['ai_summary'] = 'Not available'
        
        df.to_csv(CUMULATIVE_CSV, index=False)
        print(f"✓ AI columns successfully initialized for {len(df)} existing records.")
    else:
        print("✓ AI columns already present in existing database.")


# ---------------------------------------------------------------
# Email Sending (Enhanced)
# ---------------------------------------------------------------

def send_email_with_csv(df_all):
    """Send the updated CSV via email with summary."""
    sender = os.environ.get("SENDER_EMAIL")
    password = os.environ.get("EMAIL_PASSWORD")
    recipient = os.environ.get("RECIPIENT_EMAIL")

    if not sender or not recipient or not password:
        print("Warning: Email credentials (SENDER_EMAIL, EMAIL_PASSWORD, RECIPIENT_EMAIL) not found. Skipping email.")
        return

    # Generate email body with top patents
    new_patents = df_all[df_all['is_new'] == 'YES']
    
    email_body = f"""
Bimonthly Patent Update - {datetime.now().strftime('%Y-%m-%d')}
{'='*80}

NEW PATENTS: {len(new_patents)}
TOTAL DATABASE: {len(df_all)} patents

"""
    
    if len(new_patents) > 0:
        email_body += "\n🔥 TOP 5 MOST RELEVANT NEW PATENTS:\n\n"
        
        top_patents = new_patents.nlargest(5, 'relevance_score')
        for idx, patent in enumerate(top_patents.itertuples(), 1):
            email_body += f"{idx}. [{patent.relevance_score:.2f}] {patent.title[:80]}\n"
            email_body += f"  Applicant: {patent.applicants[:60]}\n"
            email_body += f"  Summary: {patent.ai_summary[:200]}\n\n"
    
    email_body += f"\nSee attached CSV for full details.\n\n{'='*80}"

    msg = MIMEMultipart()
    msg["Subject"] = f"Patent Update - {len(new_patents)} New Patents - {datetime.now().strftime('%Y-%m-%d')}"
    msg["From"] = sender
    msg["To"] = recipient

    body = MIMEText(email_body, "plain")
    msg.attach(body)

    try:
        with open(CUMULATIVE_CSV, "rb") as f:
            attachment = MIMEApplication(f.read(), Name="patents_cumulative.csv")
        attachment["Content-Disposition"] = 'attachment; filename="patents_cumulative.csv"'
        msg.attach(attachment)

        with smtplib.SMTP_SSL("smtp.gmail.com", 465) as smtp:
            smtp.login(sender, password)
            smtp.send_message(msg)
        print("✓ Email sent successfully.")
    except Exception as e:
        print(f"✗ Error sending email: {e}")

# ---------------------------------------------------------------
# Main
# ---------------------------------------------------------------

def main():
    print("="*80)
    # 🚨 FIX 2b: Update print statement 🚨
    print(f"Starting 1-Year AI-Enhanced Patent Search - {datetime.now().strftime('%Y-%m-%d %H:%M:%S')}")
    print(f"Relevance threshold: {MIN_RELEVANCE_SCORE}")
    print(f"AI summaries: Local Heuristic (No API Key Required)")
    print("="*80)
    
    # 🚨 FIX 2c: Initialize AI columns for existing data 🚨
    ensure_ai_columns_exist() 
    
    df_new = search_patents()
    
    df_all = update_cumulative_csv(df_new)
    
    send_email_with_csv(df_all)
    
    print("\n" + "="*80)
    print("Process completed successfully.")
    print("="*80)


if __name__ == "__main__":
    main()<|MERGE_RESOLUTION|>--- conflicted
+++ resolved
@@ -410,24 +410,13 @@
 # Initialize semantic model and focus embedding (assuming this is done globally)
 # semantic_model = SentenceTransformer('all-MiniLM-L6-v2')
 # research_focus_embedding = semantic_model.encode(RESEARCH_FOCUS)
-
-
-<<<<<<< HEAD
-    
+   
 def calculate_relevance_score(title, abstract, semantic_model, research_focus_embedding):
     """Calculates cosine similarity between the patent and the research focus."""
     patent_text = title + " " + abstract
     if not patent_text.strip():
         return 0.0
     
-=======
-def calculate_relevance_score(title, abstract, semantic_model, research_focus_embedding):
-    """Calculates cosine similarity between the patent and the research focus."""
-    patent_text = title + " " + abstract
-    if not patent_text.strip():
-        return 0.0
-    
->>>>>>> 4ae8515a
     try:
         # 1. Generate the embedding (this outputs a NumPy array by default)
         patent_embedding = semantic_model.encode(patent_text)
